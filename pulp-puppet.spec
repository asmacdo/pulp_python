--- conflicted
+++ resolved
@@ -14,13 +14,8 @@
 # ---- Pulp (puppet) -----------------------------------------------------------
 
 Name: pulp-puppet
-<<<<<<< HEAD
 Version: 2.6.0
 Release: 0.5.beta%{?dist}
-=======
-Version: 2.5.3
-Release: 0.2.rc%{?dist}
->>>>>>> d55cf8b0
 Summary: Support for Puppet content in the Pulp platform
 Group: Development/Languages
 License: GPLv2
