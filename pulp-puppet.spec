--- conflicted
+++ resolved
@@ -26,13 +26,8 @@
 # ---- Pulp (puppet) -----------------------------------------------------------
 
 Name: pulp-puppet
-<<<<<<< HEAD
 Version: 2.5.0
 Release: 0.8.beta%{?dist}
-=======
-Version: 2.4.3
-Release: 0.1.beta%{?dist}
->>>>>>> de753bb1
 Summary: Support for Puppet content in the Pulp platform
 Group: Development/Languages
 License: GPLv2
@@ -298,14 +293,9 @@
 
 
 %changelog
-<<<<<<< HEAD
 * Sun Oct 12 2014 Chris Duryee <cduryee@redhat.com> 2.5.0-0.8.beta
-=======
-* Thu Oct 16 2014 Randy Barlow <rbarlow@redhat.com> 2.4.3-0.1.beta
-- Pulp rebuild
 
 * Mon Oct 13 2014 Chris Duryee <cduryee@redhat.com> 2.4.2-1
->>>>>>> de753bb1
 - 1103232 - Reference Pulp docs for proxy settings. (rbarlow@redhat.com)
 - 1103232 - Document proxy settings. (rbarlow@redhat.com)
 - 1149894 - Adjusts installdistributor to pick the correct temp dir
