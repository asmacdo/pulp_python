--- conflicted
+++ resolved
@@ -27,11 +27,7 @@
 
 Name: pulp-puppet
 Version: 2.4.2
-<<<<<<< HEAD
-Release: 0.1.beta%{?dist}
-=======
 Release: 1%{?dist}
->>>>>>> c5cf4b93
 Summary: Support for Puppet content in the Pulp platform
 Group: Development/Languages
 License: GPLv2
@@ -297,11 +293,7 @@
 
 
 %changelog
-<<<<<<< HEAD
-* Sun Oct 12 2014 Chris Duryee <cduryee@redhat.com> 2.4.2-0.1.beta
-=======
 * Mon Oct 13 2014 Chris Duryee <cduryee@redhat.com> 2.4.2-1
->>>>>>> c5cf4b93
 - 1103232 - Reference Pulp docs for proxy settings. (rbarlow@redhat.com)
 - 1103232 - Document proxy settings. (rbarlow@redhat.com)
 
