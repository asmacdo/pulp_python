--- conflicted
+++ resolved
@@ -14,13 +14,8 @@
 # ---- Pulp (puppet) -----------------------------------------------------------
 
 Name: pulp-puppet
-<<<<<<< HEAD
 Version: 2.6.0
 Release: 0.5.beta%{?dist}
-=======
-Version: 2.5.2
-Release: 1%{?dist}
->>>>>>> 5147aca9
 Summary: Support for Puppet content in the Pulp platform
 Group: Development/Languages
 License: GPLv2
@@ -286,23 +281,12 @@
 
 
 %changelog
-<<<<<<< HEAD
-* Fri Jan 16 2015 Chris Duryee <cduryee@redhat.com> 2.6.0-0.5.beta
-- Pulp rebuild
-
-* Tue Jan 13 2015 Chris Duryee <cduryee@redhat.com> 2.6.0-0.4.beta
-- Pulp rebuild
-
-* Mon Jan 12 2015 Chris Duryee <cduryee@redhat.com> 2.6.0-0.3.beta
+* Mon Jan 19 2015 Dennis Kliban <dkliban@redhat.com> 2.5.2-1
 - Pulp rebuild
 
 * Tue Dec 23 2014 Chris Duryee <cduryee@redhat.com> 2.6.0-0.2.beta
 - 1145719 - Puppet directory import now respects the 'remove_missing'
   configuration setting. (jcline@redhat.com)
-=======
-* Mon Jan 19 2015 Dennis Kliban <dkliban@redhat.com> 2.5.2-1
-- Pulp rebuild
->>>>>>> 5147aca9
 
 * Fri Nov 21 2014 Chris Duryee <cduryee@redhat.com> 2.6.0-0.1.alpha
 - 1145713 - add python-pulp-puppet-common as dep to tools rpm
@@ -311,7 +295,7 @@
   (jcline@redhat.com)
 - 1153072 - do not delete /var/www/pulp_puppet on upgrade (cduryee@redhat.com)
 
-* Fri Oct 31 2014 Austin Macdonald <amacdona@redhat.com> 2.5.0-0.15.rc
+* Fri Nov 21 2014 Austin Macdonald <amacdona@redhat.com> 2.5.0-1
 - 1009429 - Don't verify FS permissions with httpd. (rbarlow@redhat.com)
 - 1153072 - do not delete /var/www/pulp_puppet on upgrade (cduryee@redhat.com)
 - 1150297 - Change all 2.4.x versions to 2.5.0. (rbarlow@redhat.com)
