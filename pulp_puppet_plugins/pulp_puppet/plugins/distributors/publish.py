from datetime import datetime
from gettext import gettext as _
import copy
<<<<<<< HEAD
from   datetime import datetime
import hashlib
=======
>>>>>>> 6e3ea608
import gdbm
import json
import logging
import os
import shutil
import sys

from pulp.server.db.model.criteria import UnitAssociationCriteria

from pulp_puppet.common import constants
from pulp_puppet.common.constants import (STATE_FAILED, STATE_RUNNING, STATE_SUCCESS, STATE_SKIPPED)
from pulp_puppet.common.model import RepositoryMetadata, Module
from pulp_puppet.common.publish_progress import PublishProgressReport


_logger = logging.getLogger(__name__)


class PuppetModulePublishRun(object):
    """
    Used to perform a single publish of a puppet repository. This class will
    maintain state relevant to the run and should not be reused across runs.

    :ivar repo: repository being published
    :type repo: pulp.plugins.model.Repository

    :ivar publish_conduit: used to communicate with Pulp for this repo's run
    :type publish_conduit: pulp.plugins.conduits.repo_publish.RepoPublishConduit

    :ivar config: configuration to use for the run
    :type config: pulp.plugins.config.PluginCallConfiguration

    :ivar is_cancelled_call: call to check to see if the run has been cancelled
    :type is_cancelled_call: callable
    """

    def __init__(self, repo, publish_conduit, config, is_cancelled_call):
        self.repo = repo
        self.publish_conduit = publish_conduit
        self.config = config
        self.is_cancelled_call = is_cancelled_call

        self.progress_report = PublishProgressReport(self.publish_conduit)

    def perform_publish(self):
        """
        Performs the publish operation according to the configured state of the
        instance. The report to be sent back to Pulp is returned from this call.
        This call will make calls into the conduit's progress update as
        appropriate.

        This call executes serially. No threads are created by this call. It
        will not return until either a step fails or the entire publish is
        completed.

        :return: the report object to return to Pulp from the publish call
        :rtype:  pulp.plugins.model.PublishReport
        """
        _logger.info('Beginning publish for repository <%s>' % self.repo.id)

        try:
            modules = self._modules_step()

            if modules is not None:
                self._metadata_step(modules)
        finally:
            # One final update before finishing
            self.progress_report.update_progress()

            report = self.progress_report.build_final_report()
            return report

    def _modules_step(self):
        """
        Performs all of the necessary actions in the modules section of the
        publish. Calls in here should *only* update the modules-related steps
        in the progress report.

        :return: list of modules in the repository; None if the modules step
                 failed
        :rtype:  list of pulp.plugins.model.AssociatedUnit
        """
        self.progress_report.modules_state = STATE_RUNNING
        # Do not update here; the counts need to be set first by the
        # symlink_modules call.

        start_time = datetime.now()

        try:
            self._init_build_dir()
            modules = self._retrieve_repo_modules()
            self._symlink_modules(modules)
        except Exception, e:
            _logger.exception('Exception during modules step for repository <%s>' % self.repo.id)

            self.progress_report.modules_state = STATE_FAILED
            self.progress_report.modules_error_message = _('Error assembling modules')
            self.progress_report.modules_exception = e
            self.progress_report.modules_traceback = sys.exc_info()[2]

            end_time = datetime.now()
            duration = end_time - start_time
            self.progress_report.modules_execution_time = duration.seconds

            self.progress_report.update_progress()

            return None

        self.progress_report.modules_state = STATE_SUCCESS

        end_time = datetime.now()
        duration = end_time - start_time
        self.progress_report.modules_execution_time = duration.seconds

        self.progress_report.update_progress()

        return modules

    def _metadata_step(self, modules):
        """
        Performs all of the necessary actions in the metadata section of the
        publish. Calls in here should *only* update the metadata-related steps
        in the progress report.

        :type modules: list of pulp.plugins.model.AssociatedUnit
        """
        self.progress_report.metadata_state = STATE_RUNNING
        self.progress_report.update_progress()

        start_time = datetime.now()

        try:
            self._generate_metadata(modules)
            self._generate_dependency_data(modules)
            self._copy_to_published()
            self._cleanup_build_dir()
        except Exception, e:
            _logger.exception('Exception during metadata generation step for repository <%s>' % self.repo.id)
            self.progress_report.metadata_state = STATE_FAILED
            self.progress_report.metadata_error_message = _('Error generating repository metadata')
            self.progress_report.metadata_exception = e
            self.progress_report.metadata_traceback = sys.exc_info()[2]

            end_time = datetime.now()
            duration = end_time - start_time
            self.progress_report.metadata_execution_time = duration.seconds

            self.progress_report.update_progress()

            return

        self.progress_report.metadata_state = STATE_SUCCESS

        end_time = datetime.now()
        duration = end_time - start_time
        self.progress_report.metadata_execution_time = duration.seconds

        self.progress_report.update_progress()

    # -- publishing steps -----------------------------------------------------

    def _init_build_dir(self):
        """
        Initializes the directory in which the repository will be assembled
        prior to making it live. If this directory already exists from a
        previous partial run, it will be deleted.
        """
        _logger.info('Initializing build directory for repository <%s>' % self.repo.id)

        build_dir = self._build_dir()
        if os.path.exists(build_dir):
            shutil.rmtree(build_dir)

        os.makedirs(build_dir)

    def _cleanup_build_dir(self):
        """
        Deletes the build directory after a successful publish.
        """
        _logger.info('Cleaning up build directory for repository <%s>' % self.repo.id)

        build_dir = self._build_dir()
        shutil.rmtree(build_dir)

    def _retrieve_repo_modules(self):
        """
        Retrieves all modules in the repository.

        :return: list of modules in the repository; empty list if there are none
        :rtype:  list of pulp.plugins.model.AssociatedUnit
        """
        criteria = UnitAssociationCriteria(type_ids=[constants.TYPE_PUPPET_MODULE])
        all_units = self.publish_conduit.get_units(criteria=criteria)
        return all_units

    def _symlink_modules(self, modules):
        """
        Creates the appropriate symlinks from the location in Pulp where the
        module is stored to the build directory. The structure created by
        this call will match the expected structure of how the repository will
        be served.

        :type modules: list of pulp.plugins.model.AssociatedUnit
        """
        _logger.info('Creating symlinks for modules in repository <%s>' % self.repo.id)

        build_dir = self._build_dir()

        self.progress_report.modules_total_count = len(modules)
        self.progress_report.modules_finished_count = 0
        self.progress_report.modules_error_count = 0
        self.progress_report.update_progress()

        for module in modules:
            served_relative_path = self._build_relative_path(module)
            symlink_path = os.path.join(build_dir, served_relative_path)
            symlink_dir = os.path.split(symlink_path)[0]

            try:
                if not os.path.exists(symlink_dir):
                    os.makedirs(symlink_dir)
                os.symlink(module.storage_path, symlink_path)
                self.progress_report.modules_finished_count += 1
            except Exception:
                self.progress_report.add_failed_module(module, sys.exc_info()[2])

            self.progress_report.update_progress()

    def _build_relative_path(self, module):
        """
        build a relative path from the repository root to the module

        :param module:  puppet module
        :type  module:  pulp.plugins.model.AssociatedUnit
        :return:    relative path to module file
        :rtype:     str
        """
        subs = (module.unit_key['author'][0], module.unit_key['author'])
        served_relative_path = constants.HOSTED_MODULE_FILE_RELATIVE_PATH % subs
        return os.path.join(served_relative_path, os.path.basename(module.storage_path))

    @property
    def _repo_path(self):
        """
        build an absolute path (URL component) to the repo being published

        :return:    absolute path (URL component) to the repo being published
        :rtype:     str
        """
        base_path = self.config.get(constants.CONFIG_ABSOLUTE_PATH, constants.DEFAULT_ABSOLUTE_PATH)
        return os.path.join(base_path, self.repo.id)

    def _generate_metadata(self, modules):
        """
        Generates the repository metadata document for all modules in the

        :type modules: list of pulp.plugins.model.AssociatedUnit
        """
        _logger.info('Generating metadata for repository <%s>' % self.repo.id)

        # Convert the Pulp data types into the local model
        metadata = RepositoryMetadata()

        for m in modules:
            combined = copy.copy(m.unit_key)
            combined.update(m.metadata)
            module = Module.from_dict(combined)
            metadata.modules.append(module)

        # Write the JSON representation of the metadata to the repository
        json_metadata = metadata.to_json()
        build_dir = self._build_dir()
        metadata_file = os.path.join(build_dir, constants.REPO_METADATA_FILENAME)

        f = open(metadata_file, 'w')
        f.write(json_metadata)
        f.close()

    def _generate_dependency_data(self, modules):
        """
        generate the dependency metadata that is required to provide the API
        that the "puppet module" tool uses. Store the metadata in a gdbm
        database at the root of the repo. Generating and storing it at publish
        time means the API requests will always return results that are in-sync
        with the most recent publish and are not influenced by more recent
        changes to the repo or its contents.

        :type modules: list of pulp.plugins.model.AssociatedUnit
        """
        filename = os.path.join(self._build_dir(), constants.REPO_DEPDATA_FILENAME)
        _logger.debug('generating dependency metadata in file %s' % filename)
        # opens a new file for writing and overwrites any existing file
        db = gdbm.open(filename, 'n')
        try:
            for module in modules:
                version = module.unit_key['version']
                deps = module.metadata.get('dependencies', [])
                path = os.path.join(self._repo_path, self._build_relative_path(module))
<<<<<<< HEAD
                # calculate the checksum
                with open(module.storage_path) as file_handle:
                    file_hash = hashlib.md5()
                    while True:
                        content = file_handle.read(128)
                        if not content:
                            break
                        file_hash.update(content)
                    md5_sum = file_hash.hexdigest()
                value = {'file': path, 'version': version, 'dependencies': deps,
                         'file_md5': md5_sum}
=======
                value = {'file': path, 'version': version, 'dependencies': deps}
>>>>>>> 6e3ea608

                name = module.unit_key['name']
                author = module.unit_key['author']
                key = '%s/%s' % (author, name)

                if key in db:
                    module_list = json.loads(db[key])
                else:
                    module_list = []
                module_list.append(value)
                db[key] = json.dumps(module_list)
        finally:
            db.close()

    def _copy_to_published(self):
        """
        Moves the built repository into the proper locations where it will be
        hosted. If a directory is found at the destination, it will be deleted
        first.
        """
        _logger.info('Making newly built repository live for repository <%s>' % self.repo.id)

        build_dir = self._build_dir()

        # Remove the existing repository if it's found. It will either
        # remain deleted if the configuration changed and it shouldn't be
        # served, or it will be replaced with the newly built one.

        # -- HTTP --------
        proto_dir = self.config.get(constants.CONFIG_HTTP_DIR)
        repo_dest_dir = os.path.join(proto_dir, self.repo.id)

        unpublish(proto_dir, self.repo)

        should_serve = self.config.get_boolean(constants.CONFIG_SERVE_HTTP)
        if should_serve:
            shutil.copytree(build_dir, repo_dest_dir, symlinks=True)
            self.progress_report.publish_http = STATE_SUCCESS
        else:
            self.progress_report.publish_http = STATE_SKIPPED

        self.progress_report.update_progress()

        # -- HTTPS --------
        proto_dir = self.config.get(constants.CONFIG_HTTPS_DIR)
        repo_dest_dir = os.path.join(proto_dir, self.repo.id)

        unpublish(proto_dir, self.repo)

        should_serve = self.config.get_boolean(constants.CONFIG_SERVE_HTTPS)
        if should_serve:
            shutil.copytree(build_dir, repo_dest_dir, symlinks=True)
            self.progress_report.publish_https = STATE_SUCCESS
        else:
            self.progress_report.publish_https = STATE_SKIPPED

        self.progress_report.update_progress()

    # -- helpers --------------------------------------------------------------

    def _build_dir(self):
        """
        Returns the location in which the repository should be assembled during
        the publish process. This directory will be located under the repository
        working directory and be scoped to the repository being published.

        :return: full path to the directory in which to build the repo
        :rtype:  str
        """
        build_dir = os.path.join(self.repo.working_dir, 'build', self.repo.id)
        return build_dir


def unpublish_repo(repo, config):
    """
    Performs all clean up required to stop hosting the provided repository.
    If the repository was never published, this call has no effect.

    :param repo: repository instance given to the plugin by Pulp
    :type  repo: pulp.plugins.model.Repository
    :param config: config instance passed into the plugin by Pulp
    :type  config: pulp.plugins.config.PluginCallConfiguration
    :return:
    """

    for proto_key in (constants.CONFIG_HTTP_DIR, constants.CONFIG_HTTPS_DIR):
        proto_dir = config.get(proto_key)
        unpublish(proto_dir, repo)


def unpublish(protocol_directory, repo):
    """
    Unpublishes the repository from the given protocol hosting directory.
    If the repository was never published, this call has no effect.

    :param protocol_directory: directory the repository was published to
    :type  protocol_directory: str
    :param repo: repository instance given to the plugin by Pulp
    :type  repo: pulp.plugins.model.Repository
    """
    repo_dest_dir = os.path.join(protocol_directory, repo.id)

    if os.path.exists(repo_dest_dir):
        shutil.rmtree(repo_dest_dir)<|MERGE_RESOLUTION|>--- conflicted
+++ resolved
@@ -1,12 +1,8 @@
 from datetime import datetime
 from gettext import gettext as _
 import copy
-<<<<<<< HEAD
-from   datetime import datetime
+import gdbm
 import hashlib
-=======
->>>>>>> 6e3ea608
-import gdbm
 import json
 import logging
 import os
@@ -304,7 +300,6 @@
                 version = module.unit_key['version']
                 deps = module.metadata.get('dependencies', [])
                 path = os.path.join(self._repo_path, self._build_relative_path(module))
-<<<<<<< HEAD
                 # calculate the checksum
                 with open(module.storage_path) as file_handle:
                     file_hash = hashlib.md5()
@@ -316,9 +311,6 @@
                     md5_sum = file_hash.hexdigest()
                 value = {'file': path, 'version': version, 'dependencies': deps,
                          'file_md5': md5_sum}
-=======
-                value = {'file': path, 'version': version, 'dependencies': deps}
->>>>>>> 6e3ea608
 
                 name = module.unit_key['name']
                 author = module.unit_key['author']
