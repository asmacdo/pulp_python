%{!?python_sitelib: %global python_sitelib %(%{__python} -c "from distutils.sysconfig import get_python_lib; print(get_python_lib())")}
%{!?python_sitearch: %global python_sitearch %(%{__python} -c "from distutils.sysconfig import get_python_lib; print(get_python_lib(1))")}

%if 0%{?rhel} == 5
%define pulp_admin 0
%define pulp_server 0
%define pulp_puppet_tools 0
%else
%define pulp_admin 1
%define pulp_server 1
%define pulp_puppet_tools 1
%endif # End RHEL 5 if block

# ---- Pulp (puppet) -----------------------------------------------------------

Name: pulp-puppet
Version: 2.5.2
Release: 1%{?dist}
Summary: Support for Puppet content in the Pulp platform
Group: Development/Languages
License: GPLv2
URL: https://fedorahosted.org/pulp/
Source0: https://fedorahosted.org/releases/p/u/%{name}/%{name}-%{version}.tar.gz
BuildRoot: %{_tmppath}/%{name}-%{version}-%{release}-root-%(%{__id_u} -n)
BuildArch:      noarch
BuildRequires:  python2-devel
BuildRequires:  python-setuptools
BuildRequires:  rpm-python

%description
Provides a collection of platform plugins, client extensions and agent
handlers that provide Puppet support.

%prep
%setup -q

%build
pushd pulp_puppet_common
%{__python} setup.py build
popd

%if %{pulp_admin}
pushd pulp_puppet_extensions_admin
%{__python} setup.py build
popd
%endif # End pulp_admin if block

pushd pulp_puppet_extensions_consumer
%{__python} setup.py build
popd

%if %{pulp_server}
pushd pulp_puppet_plugins
%{__python} setup.py build
popd
%endif # End pulp_server if block

pushd pulp_puppet_handlers
%{__python} setup.py build
popd

%if %{pulp_puppet_tools}
pushd pulp_puppet_tools
%{__python} setup.py build
popd
%endif # End pulp_puppet_tools if block

%install
rm -rf %{buildroot}

mkdir -p %{buildroot}/%{_sysconfdir}/pulp/

pushd pulp_puppet_common
%{__python} setup.py install -O1 --skip-build --root %{buildroot}
popd

%if %{pulp_admin}
pushd pulp_puppet_extensions_admin
%{__python} setup.py install -O1 --skip-build --root %{buildroot}
popd

mkdir -p %{buildroot}/%{_usr}/lib/pulp/admin/extensions

cp -R pulp_puppet_extensions_admin/etc/pulp %{buildroot}/%{_sysconfdir}
%endif # End pulp_admin if block

pushd pulp_puppet_extensions_consumer
%{__python} setup.py install -O1 --skip-build --root %{buildroot}
popd

%if %{pulp_server}
pushd pulp_puppet_plugins
%{__python} setup.py install -O1 --skip-build --root %{buildroot}
popd

mkdir -p %{buildroot}/%{_sysconfdir}/pulp/vhosts80
mkdir -p %{buildroot}/srv/pulp
mkdir -p %{buildroot}/%{_usr}/lib/pulp/plugins/types
mkdir -p %{buildroot}/%{_var}/lib/pulp/published/puppet/http
mkdir -p %{buildroot}/%{_var}/lib/pulp/published/puppet/https

cp -R pulp_puppet_plugins/etc/httpd %{buildroot}/%{_sysconfdir}
cp pulp_puppet_plugins/etc/pulp/vhosts80/puppet.conf %{buildroot}/%{_sysconfdir}/pulp/vhosts80/
# WSGI app
cp -R pulp_puppet_plugins/srv/pulp/puppet_forge_post33_api.wsgi %{buildroot}/srv/pulp/
cp -R pulp_puppet_plugins/srv/pulp/puppet_forge_pre33_api.wsgi %{buildroot}/srv/pulp/
# Types
cp -R pulp_puppet_plugins/pulp_puppet/plugins/types/* %{buildroot}/%{_usr}/lib/pulp/plugins/types/
%endif # End pulp_server if block

pushd pulp_puppet_handlers
%{__python} setup.py install -O1 --skip-build --root %{buildroot}
popd

%if %{pulp_puppet_tools}
pushd pulp_puppet_tools
%{__python} setup.py install -O1 --skip-build --root %{buildroot}
popd
%endif # End pulp_puppet_tools if block

# Directories
mkdir -p %{buildroot}/%{_sysconfdir}/pulp/agent/conf.d
mkdir -p %{buildroot}/%{_usr}/lib/pulp/agent/handlers
mkdir -p %{buildroot}/%{_bindir}

# Agent Handlers
cp pulp_puppet_handlers/etc/pulp/agent/conf.d/* %{buildroot}/%{_sysconfdir}/pulp/agent/conf.d/

# Remove tests
rm -rf %{buildroot}/%{python_sitelib}/test

%clean
rm -rf %{buildroot}


# define required pulp platform version.
%global pulp_version %{version}


# ---- Puppet Common -----------------------------------------------------------

%package -n python-pulp-puppet-common
Summary: Pulp Puppet support common library
Group: Development/Languages
Requires: python-pulp-common = %{pulp_version}
Requires: python-setuptools

%description -n python-pulp-puppet-common
A collection of modules shared among all Puppet components.

%files -n python-pulp-puppet-common
%defattr(-,root,root,-)
%dir %{python_sitelib}/pulp_puppet
%{python_sitelib}/pulp_puppet/__init__.py*
%{python_sitelib}/pulp_puppet/common/
%dir %{python_sitelib}/pulp_puppet/extensions
%{python_sitelib}/pulp_puppet/extensions/__init__.py*
%{python_sitelib}/pulp_puppet_common*.egg-info
%doc COPYRIGHT LICENSE AUTHORS


# ---- Plugins -----------------------------------------------------------------
%if %{pulp_server}
%package plugins
Summary: Pulp Puppet plugins
Group: Development/Languages
Requires: python-pulp-common = %{pulp_version}
Requires: python-pulp-puppet-common = %{pulp_version}
Requires: pulp-server = %{pulp_version}
Requires: python-semantic-version >= 2.2.0
Requires: python-setuptools
Requires: python-pycurl

%description plugins
Provides a collection of platform plugins that extend the Pulp platform
to provide Puppet specific support.

%files plugins

%defattr(-,root,root,-)
%{_sysconfdir}/pulp/vhosts80/puppet.conf
%{python_sitelib}/pulp_puppet/forge/
%{python_sitelib}/pulp_puppet/plugins/
%config(noreplace) %{_sysconfdir}/httpd/conf.d/pulp_puppet.conf
%{_usr}/lib/pulp/plugins/types/puppet.json
%{python_sitelib}/pulp_puppet_plugins*.egg-info
/srv/pulp/puppet_forge_post33_api.wsgi
/srv/pulp/puppet_forge_pre33_api.wsgi

%defattr(-,apache,apache,-)
%{_var}/lib/pulp/published/puppet/

%doc COPYRIGHT LICENSE AUTHORS
%endif # End pulp_server if block


# ---- Admin Extensions --------------------------------------------------------
%if %{pulp_admin}
%package admin-extensions
Summary: The Puppet admin client extensions
Group: Development/Languages
Requires: python-pulp-common = %{pulp_version}
Requires: python-pulp-puppet-common = %{pulp_version}
Requires: pulp-admin-client = %{pulp_version}
Requires: python-setuptools
Obsoletes: python-pulp-puppet-extension

%description admin-extensions
A collection of extensions that supplement and override generic admin
client capabilites with Puppet specific features.

%files admin-extensions
%defattr(-,root,root,-)
%{_sysconfdir}/pulp/admin/conf.d/puppet.conf
%{python_sitelib}/pulp_puppet/extensions/admin/
%{python_sitelib}/pulp_puppet_extensions_admin*.egg-info
%doc COPYRIGHT LICENSE AUTHORS
%endif # End pulp_admin if block


# ---- Consumer Extensions --------------------------------------------------------

%package consumer-extensions
Summary: The Puppet consumer client extensions
Group: Development/Languages
Requires: python-pulp-puppet-common = %{pulp_version}
Requires: pulp-consumer-client = %{pulp_version}
Requires: python-setuptools

%description consumer-extensions
A collection of extensions that supplement generic consumer
client capabilites with Puppet specific features.

%files consumer-extensions
%defattr(-,root,root,-)
%{python_sitelib}/pulp_puppet/extensions/consumer/
%{python_sitelib}/pulp_puppet_extensions_consumer*.egg-info
%doc COPYRIGHT LICENSE AUTHORS

# ---- Agent Handlers ----------------------------------------------------------

%package handlers
Summary: Pulp agent puppet handlers
Group: Development/Languages
Requires: python-pulp-agent-lib = %{pulp_version}
Requires: python-pulp-common = %{pulp_version}
Requires: puppet >= 2.7.14

%description handlers
A collection of handlers that provide Puppet specific
functionality within the Pulp agent.  This includes Puppet install, update,
uninstall, bind, and unbind.

%files handlers
%defattr(-,root,root,-)
%{python_sitelib}/pulp_puppet/handlers/
%{_sysconfdir}/pulp/agent/conf.d/puppet_bind.conf
%{_sysconfdir}/pulp/agent/conf.d/puppet_module.conf
%{python_sitelib}/pulp_puppet_handlers*.egg-info
%doc COPYRIGHT LICENSE AUTHORS


# ---- Tools -----------------------------------------------------------------
%if %{pulp_puppet_tools}
%package tools
Summary: Pulp puppet tools
Group: Development/Languages
Requires: puppet >= 2.7
Requires: git >= 1.7

%description tools
A collection of tools used to manage puppet modules.

%files tools
%defattr(-,root,root,-)
%{python_sitelib}/pulp_puppet/tools/
%{python_sitelib}/pulp_puppet_tools*.egg-info
%{_bindir}/pulp-puppet-module-builder
%doc COPYRIGHT LICENSE AUTHORS
%endif # End pulp_puppet_tools if block


%changelog
* Mon Jan 19 2015 Dennis Kliban <dkliban@redhat.com> 2.5.2-1
- Pulp rebuild

<<<<<<< HEAD
* Tue Jan 13 2015 Dennis Kliban <dkliban@redhat.com> 2.5.2-0.3.beta
- Pulp rebuild

* Thu Jan 08 2015 Dennis Kliban <dkliban@redhat.com> 2.5.2-0.2.beta
- Pulp rebuild

* Mon Dec 22 2014 Randy Barlow <rbarlow@redhat.com> 2.5.2-0.1.rc
- Pulp rebuild

* Fri Dec 19 2014 Randy Barlow <rbarlow@redhat.com> 2.5.2-0.0.beta
- Pulp rebuild

=======
>>>>>>> fb014b86
* Wed Dec 10 2014 Barnaby Court <bcourt@redhat.com> 2.5.1-1
- Pulp rebuild

* Fri Nov 21 2014 Austin Macdonald <amacdona@redhat.com> 2.5.0-1
- 1009429 - Don't verify FS permissions with httpd. (rbarlow@redhat.com)
- 1153072 - do not delete /var/www/pulp_puppet on upgrade (cduryee@redhat.com)
- 1150297 - Change all 2.4.x versions to 2.5.0. (rbarlow@redhat.com)
- 1131062 - propogate cancelation even when download exception occurs
  (cduryee@redhat.com)
- 1128274 - Puppet module sync against a directory now updates the progress
  report (jcline@redhat.com)
- 1092572 - Publish puppet files before removing the existing files so that
  there is less time when the puppet modules are not available during a
  republish. (bcourt@redhat.com)
- 1123446 - Syncing against a directory uses 'modulename' rather than
  'authorname-modulename' as the module name (jcline@redhat.com)

* Thu Oct 16 2014 Randy Barlow <rbarlow@redhat.com> 2.4.3-1
- Pulp rebuild

* Mon Oct 13 2014 Chris Duryee <cduryee@redhat.com> 2.4.2-1
- 1103232 - Reference Pulp docs for proxy settings. (rbarlow@redhat.com)
- 1103232 - Document proxy settings. (rbarlow@redhat.com)
- 1149894 - Adjusts installdistributor to pick the correct temp dir
  (bmbouter@gmail.com)
- 1009429 - Document the selinux boolean. (rbarlow@redhat.com)

* Thu Sep 04 2014 Randy Barlow <rbarlow@redhat.com> 2.4.1-1
- 1130312 - Add release notes for 2.4.1. (rbarlow@redhat.com)
- 1123446 - Syncing against a directory uses 'modulename' rather than
  'authorname-modulename' as the module name (jcline@redhat.com)

* Sat Aug 09 2014 Randy Barlow <rbarlow@redhat.com> 2.4.0-1
- 1103311 - Extract any unit_key fields from metadata (daviddavis@redhat.com)
- 1096931 - slightly changed repo update command behavior to not send empty
  distributor configs (mhrivnak@redhat.com)
- 1051700 - Don't build admin extensions, plugins, or tools on EL 5.
  (rbarlow@redhat.com)
- 1073143 - improved CLI docs for --queries option (mhrivnak@redhat.com)
- 1093429 - Changing parameter name for repo create due to API change
  (mhrivnak@redhat.com)
- 1082802 - Stop downloading modules when canceled. (rbarlow@redhat.com)
- 1091038 - Puppet repo update command needs to extend the generic update repo
  command so that the return value from the server is processed properly.
  (bcourt@redhat.com)
- 1090522 - puppet handler requires puppet >= 2.7.14. (jortel@redhat.com)
- 1072580 - Do not use module names in sync reports. (rbarlow@redhat.com)
- 1045214 - Enable synchronization over SSL. (rbarlow@redhat.com)
- 1074057 - Fix progress report for directory synchronization
  (bcourt@redhat.com)
- 1058500 - fixed puppet distributor to publish to /var/lib/pulp/published
  instead of to /var/www/pulp_puppet (skarmark@redhat.com)
- 1014001 - Puppet forge API and handler now support puppet >= 3.3
  (mhrivnak@redhat.com)
- 1034978 - Move general formatting for puppet_module copy & remove to the base
  class in pulp (bcourt@redhat.com)
- 1040958 - puppet uploader isn't returning a properly formatted upload report
  (bcourt@redhat.com)
- 995076 - make sure to call finalize on the nectar config object
  (jason.connor@gmail.com)
- 1032132 - removed unused progress_report positional argument
  (jason.connor@gmail.com)
- 1024739 - Rename /etc/pulp/vhosts80/pulp_puppet.conf to puppet.conf.
  (rbarlow@redhat.com)
- 1021099 - Rename puppet.conf -> pulp_puppet.conf (bcourt@redhat.com)

* Wed Nov 06 2013 Jeff Ortel <jortel@redhat.com> 2.3.0-1
- 1024739 - Rename /etc/pulp/vhosts80/pulp_puppet.conf to puppet.conf.
  (rbarlow@redhat.com)
- 1021099 - Rename puppet.conf -> pulp_puppet.conf (bcourt@redhat.com)
- 1014734 - Update documentation to include Puppet 3.3.x incompatibility.
  (bcourt@redhat.com)
- 976435 - load puppet importer config from a file using a common method.
  (bcourt@redhat.com)
- 1009114 - create install_path if not already exists. (jortel@redhat.com)
- 1002691 - pass puppet forge host in options. (jortel@redhat.com)
- 975103 - Removing metadata 'types' field from default rendering of puppet
  modules and adding it only when --details flag is specified
  (skarmark@redhat.com)
- 946966 - made the forge-like API honor semantic versioning
  (mhrivnak@redhat.com)
- 915330 - Fix performance degradation of importer and distributor
  configuration validation as the number of repositories increased
  (bcourt@redhat.com)
- Purge changelog prior to 2.0 (jortel@redhat.com)

* Tue Jun 04 2013 Jeff Ortel <jortel@redhat.com> 2.2.0-1
- 968543 - remove conditional in pulp_version macro. (jortel@redhat.com)
- 946966 - an uploaded module can now have a version that includes the '-'
  character. (mhrivnak@redhat.com)
- 950740 - add support {?dist} in the Release: in .spec files.
  (jortel@redhat.com)

* Mon Mar 04 2013 Jeff Ortel <jortel@redhat.com> 2.1.0-1
- 902514 - Removed the <VirtualHost> block, which apache was ignoring anyway,
  in favor of using the platform's authoritative one. (mhrivnak@redhat.com)
- 887372 - importer now gracefully fails when a feed URL is not present in the
  config (mhrivnak@redhat.com)
- 861211 - Adding a "--queries" option to repo create and update that takes a
  CSV list of query terms, and deprecating the previous "--query" option.
  (mhrivnak@redhat.com)
- 887959 - renaming pulp_puppet.conf to puppet.conf (skarmark@redhat.com)
- 887959 - renaming pulp_puppet.conf to puppet.conf (skarmark@redhat.com)
- 887959 - renaming pulp_puppet.conf file to puppet.conf so that it get's
  loaded after pulp_rpm.conf (skarmark@redhat.com)
- 887959 - Removing NameVirtualHost entries from plugin httpd conf files and
  adding it only at one place in main pulp.conf (skarmark@redhat.com)
- 886689 - puppet distributor output from the CLI now includes a relative path
  to the published content. (mhrivnak@redhat.com)
- 882414 - Using an exception from the pulp server that allows a helpful error
  message to be returned to clients. (mhrivnak@redhat.com)
- 882404 - now validating file name format when uploading modules.
  (mhrivnak@redhat.com)
- 882427 - No longer displaying traceback to user when a sync fails to import a
  module (mhrivnak@redhat.com)
- 882419 - adding publish commands to the CLI (mhrivnak@redhat.com)
- 882421 - added unit remove command. (mhrivnak@redhat.com)
- 866491 - Added translation from server-side property name to client-side flag
  (jason.dobies@redhat.com)
- 862290 - Added support for non-Puppet repo listing (jason.dobies@redhat.com)
- 880229 - I think we need to create these as well. (jason.dobies@redhat.com)
- 880229 - Apache needs to be able to write to the publish directories
  (jason.dobies@redhat.com)

* Thu Dec 20 2012 Jeff Ortel <jortel@redhat.com> 2.0.6-1
- 887959 - renaming pulp_puppet.conf to puppet.conf (skarmark@redhat.com)
- 887959 - renaming pulp_puppet.conf to puppet.conf (skarmark@redhat.com)
- 887959 - renaming pulp_puppet.conf file to puppet.conf so that it get's
  loaded after pulp_rpm.conf (skarmark@redhat.com)
- 887959 - Removing NameVirtualHost entries from plugin httpd conf files and
  adding it only at one place in main pulp.conf (skarmark@redhat.com)
- 886689 - puppet distributor output from the CLI now includes a relative path
  to the published content. (mhrivnak@redhat.com)
- 882414 - Using an exception from the pulp server that allows a helpful error
  message to be returned to clients. (mhrivnak@redhat.com)
- 882404 - now validating file name format when uploading modules.
  (mhrivnak@redhat.com)
- 882427 - No longer displaying traceback to user when a sync fails to import a
  module (mhrivnak@redhat.com)
- 882419 - adding publish commands to the CLI (mhrivnak@redhat.com)
- 882421 - added unit remove command. (mhrivnak@redhat.com)
- 866491 - Added translation from server-side property name to client-side flag
  (jason.dobies@redhat.com)
- 862290 - Added support for non-Puppet repo listing (jason.dobies@redhat.com)
- 880229 - I think we need to create these as well. (jason.dobies@redhat.com)
- 880229 - Apache needs to be able to write to the publish directories
  (jason.dobies@redhat.com)<|MERGE_RESOLUTION|>--- conflicted
+++ resolved
@@ -284,21 +284,6 @@
 * Mon Jan 19 2015 Dennis Kliban <dkliban@redhat.com> 2.5.2-1
 - Pulp rebuild
 
-<<<<<<< HEAD
-* Tue Jan 13 2015 Dennis Kliban <dkliban@redhat.com> 2.5.2-0.3.beta
-- Pulp rebuild
-
-* Thu Jan 08 2015 Dennis Kliban <dkliban@redhat.com> 2.5.2-0.2.beta
-- Pulp rebuild
-
-* Mon Dec 22 2014 Randy Barlow <rbarlow@redhat.com> 2.5.2-0.1.rc
-- Pulp rebuild
-
-* Fri Dec 19 2014 Randy Barlow <rbarlow@redhat.com> 2.5.2-0.0.beta
-- Pulp rebuild
-
-=======
->>>>>>> fb014b86
 * Wed Dec 10 2014 Barnaby Court <bcourt@redhat.com> 2.5.1-1
 - Pulp rebuild
 
