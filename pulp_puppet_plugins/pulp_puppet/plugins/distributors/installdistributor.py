--- conflicted
+++ resolved
@@ -150,11 +150,7 @@
         # actually publish
         for unit in units:
             try:
-<<<<<<< HEAD
-                archive = tarfile.open(unit.storage_path, tarinfo=NormalizingTarInfo)
-=======
-                archive = tarfile.open(unit._storage_path)
->>>>>>> b780d413
+                archive = tarfile.open(unit._storage_path, tarinfo=NormalizingTarInfo)
                 try:
                     archive.extractall(temporarydestination)
                     self._rename_directory(unit, temporarydestination, archive.getnames())
